"""
Nipy uses a set of test data that is installed separately.  The test
data should be located in the directory ``~/.nipy/tests/data``.

If the test data is not installed the user should be prompted with the
option to download and install it when they run the examples.  The
module neuroimaging/utils/get_data.py performs this.

Alternatively one could install the data from the svn repository, but
this is much slower::

  $ mkdir -p .nipy/tests/data
  $ svn co http://neuroimaging.scipy.org/svn/ni/data/trunk/fmri .nipy/tests/data

"""

<<<<<<< HEAD
# Fernando pointed out that we should wrap the test data into a
# tarball and write a pure python function to grab the data for people
# instead of using svn.  Users may not have svn and the mkdir may not
# work on Windows.

from os.path import expanduser, exists, join
=======
import os
>>>>>>> 0c2473a4

from neuroimaging.io.datasource import Repository
from neuroimaging.utils.get_data import get_data

# data directory should be: $HOME/.nipy/tests/data
datapath = os.path.expanduser(os.path.join('~', '.nipy', 'tests', 'data'))

<<<<<<< HEAD
if not exists(datapath):
    msg = 'Nipy data directory is not found!\n%s' % __doc__
    raise IOError(msg)
=======
# If the data directory does not exist, download it.
if not os.path.exists(datapath):
    get_data()
>>>>>>> 0c2473a4

repository = Repository(datapath)<|MERGE_RESOLUTION|>--- conflicted
+++ resolved
@@ -14,16 +14,7 @@
 
 """
 
-<<<<<<< HEAD
-# Fernando pointed out that we should wrap the test data into a
-# tarball and write a pure python function to grab the data for people
-# instead of using svn.  Users may not have svn and the mkdir may not
-# work on Windows.
-
-from os.path import expanduser, exists, join
-=======
 import os
->>>>>>> 0c2473a4
 
 from neuroimaging.io.datasource import Repository
 from neuroimaging.utils.get_data import get_data
@@ -31,14 +22,8 @@
 # data directory should be: $HOME/.nipy/tests/data
 datapath = os.path.expanduser(os.path.join('~', '.nipy', 'tests', 'data'))
 
-<<<<<<< HEAD
-if not exists(datapath):
-    msg = 'Nipy data directory is not found!\n%s' % __doc__
-    raise IOError(msg)
-=======
 # If the data directory does not exist, download it.
 if not os.path.exists(datapath):
     get_data()
->>>>>>> 0c2473a4
 
 repository = Repository(datapath)