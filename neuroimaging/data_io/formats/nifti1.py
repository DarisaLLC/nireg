--- conflicted
+++ resolved
@@ -400,15 +400,9 @@
             self.ndim = self.header['dim'][0]
 
         if self.grid is None:
-<<<<<<< HEAD
-            spaces = ['xspace','yspace','zspace','time','vector']
-            ndims = self.header['dim'][0]
-            space = tuple(spaces[::-ndims+1])
-=======
             spaces = ['vector','time','zspace','yspace','xspace']
             ndims = self.header['dim'][0]
             space = tuple(spaces[-ndims:])
->>>>>>> e0fff493
             shape = tuple(self.header['dim'][1:ndims+1])
             transform = self._affine_from_header()
             self.grid = SamplingGrid.from_affine(Affine(transform),space,shape)
