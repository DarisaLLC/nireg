--- conflicted
+++ resolved
@@ -34,13 +34,8 @@
     mkdir(write_dir)
 
 # parameters
-<<<<<<< HEAD
-threshold = 3.0  # blob-forming threshold
-smin = 5  # size threshold on blobs
-=======
 threshold = 3.0 # blob-forming threshold
 smin = 5 # size threshold on blobs
->>>>>>> 1f7e940e
 
 # prepare the data
 nim = load(input_image)
