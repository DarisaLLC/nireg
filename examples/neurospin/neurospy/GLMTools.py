"""
General tools to analyse fMRI datasets (GLM fit)
using nipy.neurospin tools

Author : Lise Favre, Bertrand Thirion, 2008-2009
"""

import numpy as np
import commands
import os

from configobj import ConfigObj

from nipy.io.imageformats import load, save, Nifti1Image 


import Results
from nipy.neurospin.utils.mask import compute_mask_files

# ----------------------------------------------
# -------- IO functions ------------------------
# ----------------------------------------------

def load_image(image_path, mask_path=None ):
    """ Return an array of image data masked by mask data 

    Parameters
    ----------
    image_path string or list of strings that represent the data of interest
    mask_path=None: string that yields the mask path

    Returns
    -------
    image_data a data array that can be 1, 2, 3  or 4D 
               depending on chether mask==None or not
               and on the length of the times series
    """
    if mask_path !=None:
       rmask = load(mask_path)
       mask = rmask.get_data()
    else:
        mask = None

    image_data = []
    
    if hasattr(image_path, '__iter__'):
       if len(image_path)==1:
          image_path = image_path[0]
    if hasattr(image_path, '__iter__'):
       for im in image_path:
           temp = load(im).get_data()     
           if mask != None:
               temp = load(im).get_data()[mask,:] 
           else:
                temp = load(im).get_data()  
           image_data.append(temp)
    else:
         image_data = load(image_path).get_data()
         if mask != None:
              image_data = image_data[mask>0,:]
                
    return image_data


def save_volume(shape, path, affine, mask=None, data=None, descrip=None):
    """
    niftilib-based save volume utility for masked volumes
    
    Parameters
    ----------
    shape, tupe of dimensions of the data
    path image path
    affine, transformation of the grid to a coordinate system
    mask=None, binary mask used to reduce th colume variable
    data=None data to be put in the volume
    descrip=None, a string descibing what the image is
    """
    volume = np.zeros(shape)
    if mask== None: 
       print "Could not write the image: no data"
       return

    if data == None:
       print "Could not write the image:no mask"
       return

    if np.size(data.shape) == 1:
        volume[mask > 0] = data
    else:
        for i in range(data.shape[0]):
            volume[i][mask[0] > 0] = data[i]

    wim = Nifti1Image(volume, affine)
    if descrip !=None:
        wim.get_header()['descrip']=descrip
    save(wim, path)

def save_all(contrast, ContrastId, dim, mask_url, kargs):
    """
    Save all the outputs of a GLM analysis + contrast definition
    
    Parameters
    ----------
    contrast a structure describing the values related to the computed contrast 
    ContrastId, string, the contrast identifier
    dim the dimension of the contrast
    mask_url path of the mask image related to the data
    kargs, should have the key 'paths', 
           that yield the paths where everything should be written 
    """
    # prepare the paths (?)
    if kargs.has_key("paths"):
        paths = kargs["paths"]
    else:
        print "Cannot save contrast files. Missing argument : paths"
        return
    mask = load(mask_url)
    mask_arr = mask.get_data()
    affine = mask.get_affine()
    shape = mask.get_shape()    
    contrasts_path = paths["Contrasts_path"]
    
    t = contrast.stat()
    z = contrast.zscore()

    # saving the Z statsitics map
    results = "Z map"
    z_file = os.sep.join((contrasts_path, "%s_%s.nii"% (str(ContrastId),
                                                        paths[results])))
    save_volume(shape, z_file, affine, mask_arr, z, results)
    
    # Saving the t/F statistics map
    if contrast.type == "t":
        results = "Student-t tests"
    elif contrast.type == "F":
        results = "Fisher tests"
    t_file = os.sep.join((contrasts_path, "%s_%s.nii" %
                          (str(ContrastId), paths[results])))
    save_volume(shape, t_file, affine, mask_arr, t, results)
    
    if int(dim) != 1:
        shape = (int(dim) * int(dim), shape[0], shape[1], shape[2])
        contrast.variance = contrast.variance.reshape(int(dim)**2, -1)

    ## saving the associated variance map
    # fixme : breaks with F contrasts !
    if contrast.type == "t":
        results = "Residual variance"
        res_file = os.sep.join((contrasts_path, "%s_%s.nii" %
                            (str(ContrastId), paths[results])))

        save_volume(shape, res_file, affine, mask_arr,
                    contrast.variance)
        if int(dim) != 1:
            shape = (int(dim), shape[1], shape[2], shape[3])

    # writing the associated contrast structure
    # fixme : breaks with F contrasts !
    if contrast.type == "t":
        results = "contrast definition"
        con_file = os.sep.join((contrasts_path, "%s_%s.nii" %
                                (str(ContrastId), paths[results])))
        save_volume(shape, con_file, affine, mask_arr,
                    contrast.effect)
 
    # writing the results as an html page
    if kargs.has_key("method"):
        method = kargs["method"]
    else:
        method = 'fpr'
        #print "Cannot save HTML results. Missing argument : method"
        #return

    if kargs.has_key("threshold"):
        threshold = kargs["threshold"]
    else:
        threshold=0.001
        #print "Cannot save HTML results. Missing argument : threshold"
        #return

    if kargs.has_key("cluster"):
        cluster = kargs["cluster"]
    else:
        cluster = 0

    if paths.has_key('HTML Results'):
        html_file = os.sep.join((paths['HTML Results'],\
                               '%s.html'% str(ContrastId)))
    else:
        html_file = os.sep.join((contrasts_path,\
                              '%s.html'% str(ContrastId)))
<<<<<<< HEAD
    #html_file = os.sep.join((contrasts_path,
    #                         "%s_%s.html" % (str(ContrastId),
    #                                         paths['HTML Results'])))

    Results.ComputeResultsContents(z_file, design.mask_url, html_file,
=======

    Results.ComputeResultsContents(z_file, mask_url, html_file,
>>>>>>> 1ac8e8ce
                                   threshold=threshold, method=method,
                                   cluster=cluster)


def ComputeMask(fmriFiles, outputFile, infT=0.4, supT=0.9):
    """
    Perform the mask computation
    """ 
    compute_mask_files( fmriFiles, outputFile, False, infT, supT, cc=1)



#-----------------------------------------------------
#------- First Level analysis ------------------------
#-----------------------------------------------------

def CheckDmtxParam(DmtxParam):
    """
    check that Dmtx parameters are OK
    """
    pass

def DesignMatrix(nbFrames, paradigm, miscFile, tr, outputFile,
                 session, DmtxParam):
    """
    Higher level function to define design matrices
    This function simply unfolds  the Dmtxparam dictionary
    and calls the _DesignMatrix function
    
    Parameters:
    -----------
    - nbFrames
    - paradigm
    - miscFile
    - tr
    - outputFile:
    - session
    - DmtxParam
    
    """
    hrfType = DmtxParam["hrfType"]
    drift = DmtxParam["drift"]
    poly_order = DmtxParam["poly_order"]
    cos_FreqCut = DmtxParam["cos_FreqCut"] 
    FIR_order = DmtxParam["FIR_order"]
    FIR_length  = DmtxParam["FIR_length"]
    driftMatrix = DmtxParam["drift_matrix"]
    model = 'default'# this is a brainvisa thing for misc info 

    _DesignMatrix(nbFrames, paradigm, miscFile, tr, outputFile,
                  session, hrfType, drift, driftMatrix, poly_order,
                  cos_FreqCut, FIR_order, FIR_length, model)



def _DesignMatrix(nbFrames, paradigm, miscFile, tr, outputFile,
                  session, hrfType="Canonical", drift="Blank",
                  driftMatrix=None, poly_order=2, cos_FreqCut=128,
                  FIR_order=1, FIR_length=1, model="default", verbose=0):
    """
    Base function to define design matrices
    """
    import DesignMatrix as dm
   
    design = dm.DesignMatrix(nbFrames, paradigm, session, miscFile, model)
    design.load()
    design.timing(tr)
 
    """
    fixme : set the FIR model
    # set the hrf
    if hrf == "Canonical":
        hrf = dm.hrf.glover
    elif hrf == "Canonical With Derivative":
        hrf = dm.hrf.glover_deriv
    elif hrf == "FIR Model":
        design.compute_fir_design(drift = pdrift, name = session,
                                  o = FIR_order, l = FIR_length)
        output = DF(colnames=design.names, data=design._design)
        output.write(outputFile)
        return 0
    else:
        print "Not HRF model passed. Aborting process."
        return
    """
        
    # fixme : append had-defined regressors (e.g. motion)
    # set the drift terms
    design.set_drift(drift,  poly_order, cos_FreqCut)

    # set the condition-related regressors
    # fixme : set the FIR model
    design.set_conditions(hrfType)
    
    _design = design.compute_design(session,verbose=1)

    if _design != None:
        design.save_csv(outputFile)
    """
    from dataFrame import DF
    if hasattr(design, "names"):
        output = DF(colnames=design.names, data=design._design)
        if verbose : print design.names
        output.write(outputFile)
    """

def GLMFit(file, designMatrix, mask_url, output_glm, outputCon,
           fit="Kalman_AR1"):
    """
    Call the GLM Fit function with apropriate arguments

    Parameters
    ----------
    file
    designmatrix
    mask
    outputVBA
    outputCon
    fit='Kalman_AR1'
    
    Returns
    -------
    glm, a nipy.neurospin.glm.glm instance representing the GLM
    
    """
    if fit == "Kalman_AR1":
        model = "ar1"
        method = "kalman"
    elif fit == "Ordinary Least Squares":
        method = "ols"
        model="spherical"
    elif fit == "Kalman":
        method = "kalman"
        model = "spherical"
    
    
    import DesignMatrix as dm
    names, X = dm.load_dmtx_from_csv(designMatrix)
      
    Y = load_image(file, mask_url)

    import nipy.neurospin.glm as GLM
    glm = GLM.glm()
    glm.fit(Y.T, X, method=method, model=model)
    glm.save(output_glm)      
    cobj = ConfigObj(outputCon)
    cobj["DesignFilePath"] = designMatrix
    cobj["mask_url"] = mask_url
    cobj.write()   
   
    return glm




def ComputeContrasts(contrastFile, miscFile, glms, save_mode="Contrast Name", 
                                   model = "default", **kargs):
    """
    Contrast computation utility    
    
    Parameters
    ----------
    contrastFile
    miscFile
    glms
    save_mode="Contrast Name"
    model="default"
    """
    import nipy.neurospin.glm as GLM
    verbose = 0 # fixme: put ine the kwargs
    misc = ConfigObj(miscFile)
    if not misc.has_key(model):
        misc[model] = {}

    if not misc[model].has_key("con_dofs"):
        misc[model]["con_dofs"] = {}

    contrasts = ConfigObj(contrastFile)
    contrasts_names = contrasts["contrast"]
    designs = {}
    for i, contrast in enumerate(contrasts_names):
        contrast_type = contrasts[contrast]["Type"]
        contrast_dimension = contrasts[contrast]["Dimension"]
        final_contrast = []
        k = i + 1
        multicon = dict()
        if save_mode == "Contrast Name":
            ContrastId = contrast
        elif save_mode == "Contrast Number":
            ContrastId = "%04i" % k

        for key, value in contrasts[contrast].items():
            if verbose: print key,value
            if key != "Type" and key != "Dimension":
                session = "_".join(key.split("_")[:-1])
                if not designs.has_key(session):
                    print "Loading session : %s" % session
                designs[session] = GLM.load(glms[session]["GlmDumpFile"])

                bv=[int(j) != 0 for j in value]
                if contrast_type == "t" and sum(bv)>0:
                    _con = designs[session].contrast([int(i) for i in value])
                    final_contrast.append(_con)

                if contrast_type == "F":
                    if not multicon.has_key(session):
                        multicon[session] = np.array(bv)
                    else:
                        multicon[session] = np.vstack((multicon[session], bv))
        if contrast_type == "F":
            for key, value in multicon.items():
                if sum([j != 0 for j in value.reshape(-1)]) != 0:
                    _con = designs[key].contrast(value)
                    final_contrast.append(_con)

        design = designs[session]
        res_contrast = final_contrast[0]
        for c in final_contrast[1:]:
            res_contrast = res_contrast + c
            res_contrast.type = contrast_type

        mask_url = ConfigObj(glms[glms.keys()[0]]['ConfigFilePath'])['mask_url']
        save_all(res_contrast, ContrastId, contrast_dimension,
                 mask_url, kargs)
        misc[model]["con_dofs"][contrast] = res_contrast.dof
    misc["Contrast Save Mode"] = save_mode
    misc.write()


# -----------------------------------------------------------
# --- functions that depend on VBA --------------------------
# -----------------------------------------------------------

def GLMFit_(file, designMatrix, mask, outputVBA, outputCon,
           fit="Kalman_AR1"):
    """
    Call the GLM Fit function with apropriate arguments

    Parameters
    ----------
    file
    designmatrix
    mask
    outputVBA
    outputCon
    fit='Kalman_AR1'
    
    Returns
    -------
    glm, a vba.VBA instance representing the GLM
    
    """
    from vba import VBA
    if fit == "Kalman_AR1":
        model = "ar1"
        method = "kalman"
    elif fit == "Ordinary Least Squares":
        method = "ols"
        model="spherical"
    elif fit == "Kalman":
        method = "kalman"
        model = "spherical"
    
    s = dict()
    s["GlmDumpFile"] = outputVBA
    s["ConfigFilePath"] = outputCon
    s["DesignFilePath"] = designMatrix
       
    from dataFrame import DF
    tab = DF.read(designMatrix)
        
    glm = VBA(tab, mask_url=mask, create_design_mat = False, mri_names = file, 
                   model = model, method = method)
    glm.fit()
    glm.save(s)
    return glm

def ComputeContrasts_(contrastFile, miscFile, glms, save_mode="Contrast Name", 
                                   model = "default", **kargs):
    """
    Contrast computation utility    
    
    Parameters
    ----------
    contrastFile
    miscFile
    glms
    save_mode="Contrast Name"
    model="default"
    """
    from vba import VBA
    verbose = 0 # fixme: put ine the kwargs
    misc = ConfigObj(miscFile)
    if not misc.has_key(model):
        misc[model] = {}

    if not misc[model].has_key("con_dofs"):
        misc[model]["con_dofs"] = {}

    contrasts = ConfigObj(contrastFile)
    contrasts_names = contrasts["contrast"]
    designs = {}
    for i, contrast in enumerate(contrasts_names):
        contrast_type = contrasts[contrast]["Type"]
        contrast_dimension = contrasts[contrast]["Dimension"]
        final_contrast = []
        k = i + 1
        multicon = dict()
        if save_mode == "Contrast Name":
            ContrastId = contrast
        elif save_mode == "Contrast Number":
            ContrastId = "%04i" % k

        for key, value in contrasts[contrast].items():
            if verbose: print key,value
            if key != "Type" and key != "Dimension":
                session = "_".join(key.split("_")[:-1])
                if not designs.has_key(session):
                    print "Loading session : %s" % session
                designs[session] = VBA(glms[session])

                bv=[int(j) != 0 for j in value]
                if contrast_type == "t" and sum(bv)>0:
                    designs[session].contrast([int(i) for i in value])
                    final_contrast.append(designs[session]._con)

                if contrast_type == "F":
                    if not multicon.has_key(session):
                        multicon[session] = np.array(bv)
                    else:
                        multicon[session] = np.vstack((multicon[session], bv))
        if contrast_type == "F":
            for key, value in multicon.items():
                if sum([j != 0 for j in value.reshape(-1)]) != 0:
                    designs[key].contrast(value)
                    final_contrast.append(designs[key]._con)

        design = designs[session]
        res_contrast = final_contrast[0]
        for c in final_contrast[1:]:
            res_contrast = res_contrast + c
            res_contrast.type = contrast_type

        
        save_all(res_contrast, ContrastId, contrast_dimension,
                 design.mask_url, kargs)
        misc[model]["con_dofs"][contrast] = res_contrast.dof
    misc["Contrast Save Mode"] = save_mode
    misc.write()<|MERGE_RESOLUTION|>--- conflicted
+++ resolved
@@ -189,16 +189,8 @@
     else:
         html_file = os.sep.join((contrasts_path,\
                               '%s.html'% str(ContrastId)))
-<<<<<<< HEAD
-    #html_file = os.sep.join((contrasts_path,
-    #                         "%s_%s.html" % (str(ContrastId),
-    #                                         paths['HTML Results'])))
-
-    Results.ComputeResultsContents(z_file, design.mask_url, html_file,
-=======
 
     Results.ComputeResultsContents(z_file, mask_url, html_file,
->>>>>>> 1ac8e8ce
                                    threshold=threshold, method=method,
                                    cluster=cluster)
 
