#!/usr/bin/env python
# emacs: -*- mode: python; py-indent-offset: 4; indent-tabs-mode: nil -*-
# vi: set ft=python sts=4 ts=4 sw=4 et:
"""
This script requires the nipy-data package to run. It is an example of
inter-subject affine registration using two MR-T1 images from the
sulcal 2000 database acquired at CEA, SHFJ, Orsay, France. The source
is 'ammon' and the target is 'anubis'. Running it will result in a
resampled ammon image being created in the current directory.
"""
from __future__ import print_function  # Python 2/3 compatibility

from optparse import OptionParser
import time

import numpy as np
import nibabel as nb

from nireg import HistogramRegistration, resample
from nipy.utils import example_data

print('Scanning data directory...')

# Input images are provided with the nipy-data package
source = 'ammon'
target = 'anubis'
source_file = example_data.get_filename('neurospin', 'sulcal2000',
                                        'nobias_' + source + '.nii.gz')
target_file = example_data.get_filename('neurospin', 'sulcal2000',
                                        'nobias_' + target + '.nii.gz')

# Parse arguments
parser = OptionParser(description=__doc__)

doc_similarity = 'similarity measure: cc (correlation coefficient), \
cr (correlation ratio), crl1 (correlation ratio in L1 norm), \
mi (mutual information), nmi (normalized mutual information), \
pmi (Parzen mutual information), dpmi (discrete Parzen mutual \
information). Default is crl1.'

doc_renormalize = 'similarity renormalization: default, ml or nml.'

doc_interp = 'interpolation method: tri (trilinear), pv (partial volume), \
rand (random). Default is pv.'

doc_optimizer = 'optimization method: simplex, powell, steepest, cg, bfgs. \
Default is powell.'

doc_tol = 'numerical tolerance on similarity values: default is 0.01'

parser.add_option('-s', '--similarity', dest='similarity',
                  help=doc_similarity)
parser.add_option('-r', '--renormalize', dest='renormalize',
                  help=doc_renormalize)
parser.add_option('-i', '--interp', dest='interp',
                  help=doc_interp)
parser.add_option('-o', '--optimizer', dest='optimizer',
                  help=doc_optimizer)
parser.add_option('-t', '--tol', dest='tol',
                  help=doc_tol)
opts, args = parser.parse_args()


# Optional arguments
similarity = 'crl1'
renormalize = 'default'
interp = 'pv'
optimizer = 'powell'
if opts.similarity is not None:
    similarity = opts.similarity
<<<<<<< HEAD
if not opts.renormalize == None:
    renormalize = opts.renormalize
if not opts.interp == None:
=======
if opts.renormalize is not None:
    renormalize = bool(int(opts.renormalize))
if opts.interp is not None:
>>>>>>> 50367286
    interp = opts.interp
if opts.optimizer is not None:
    optimizer = opts.optimizer
if not opts.tol == None:
    tol = float(opts.tol)
else:
    tol = 1e-2

# Print messages
print('Source brain: %s' % source)
print('Target brain: %s' % target)
print('Similarity measure: %s' % similarity)
print('Renormalization: %s' % renormalize)
print('Interpolation: %s' % interp)
print('Optimizer: %s' % optimizer)
print('Tolerance: %f' % tol)

# Get data
print('Fetching image data...')
I = nb.load(source_file)
J = nb.load(target_file)

# Perform affine registration
# The output is an array-like object such that
# np.asarray(T) is a customary 4x4 matrix
print('Setting up registration...')
tic = time.time()
R = HistogramRegistration(I, J, similarity=similarity, interp=interp,
                          renormalize=renormalize)
T = R.optimize('affine', optimizer=optimizer, xtol=tol, ftol=tol)
toc = time.time()
print('  Registration time: %f sec' % (toc - tic))

# Resample source image
print('Resampling source image...')
tic = time.time()
#It = resample2(I, J.coordmap, T.inv(), J.shape)
It = resample(I, T.inv(), reference=J)
toc = time.time()
print('  Resampling time: %f sec' % (toc - tic))

# Save resampled source
outroot = source + '_TO_' + target
outimg = outroot + '.nii.gz'
print ('Saving resampled source in: %s' % outimg)
nb.save(It, outimg)

# Save transformation matrix
"""
outparams = outroot + '.npy'
np.save(outparams, np.asarray(T))
"""<|MERGE_RESOLUTION|>--- conflicted
+++ resolved
@@ -68,15 +68,9 @@
 optimizer = 'powell'
 if opts.similarity is not None:
     similarity = opts.similarity
-<<<<<<< HEAD
-if not opts.renormalize == None:
-    renormalize = opts.renormalize
-if not opts.interp == None:
-=======
 if opts.renormalize is not None:
     renormalize = bool(int(opts.renormalize))
 if opts.interp is not None:
->>>>>>> 50367286
     interp = opts.interp
 if opts.optimizer is not None:
     optimizer = opts.optimizer
