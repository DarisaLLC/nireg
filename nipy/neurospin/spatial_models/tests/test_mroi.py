# emacs: -*- mode: python; py-indent-offset: 4; indent-tabs-mode: nil -*-
# vi: set ft=python sts=4 ts=4 sw=4 et:
"""
Test the discrete_domain utilities.

Caveat assumes that the MNI template image is available at
in ~/.nipy/tests/data
"""

import numpy as np
<<<<<<< HEAD
from numpy.testing import assert_almost_equal
import nipy.neurospin.spatial_models.discrete_domain as dd
from nipy.neurospin.spatial_models.mroi import *
=======
from nipy.neurospin.spatial_models.mroi import mroi_from_array, \
        mroi_from_balls, domain_from_array, subdomain_from_array, \
        subdomain_from_balls
>>>>>>> 942a0043

shape = (5, 6, 7)


###########################################################
# Multiple ROI tests
###########################################################

def make_mroi():
    """Create a mulmtiple ROI instance
    """
    labels = np.zeros(shape)
    labels[4:,5:,6:] = 1
    labels[:2,:2,:2] = 2
    labels[:2, 5:, 6:] = 3
    labels[:2, :2, 6:] = 4
    labels[4:, :2, 6:] = 5
    labels[4:, :2, :2] = 6
    labels[4:, 5:, :2] = 7
    labels[:2, 5:, :2] = 8
    mroi = mroi_from_array(labels, affine=None)
    return mroi, labels

def test_mroi():
    """ Test basic constructio of mulitple_roi
    """
    mroi,_ = make_mroi()
    assert mroi.k==8
    assert len(mroi.coord)==8
    assert len(mroi.local_volume)==8

def test_size():
    """ Test mroi.size
    """
    mroi, labels = make_mroi()
    assert len(mroi.size)==8
    for k in range(8):
        print mroi.size, np.sum(labels==k+1)
        assert mroi.size[k]==np.sum(labels==k+1)
    
def test_mroi_feature():
    """test the basic construction of features
    """
    mroi, labels = make_mroi()
    aux = np.random.randn(*shape)
    data = [aux[labels==k] for k in range(1, 9)]
    mroi.set_feature('data', data)
    assert (mroi.features['data'][0] == data[0]).all()
    
def test_integrate():
    """ Test the integration
    """
    mroi, labels = make_mroi()
    aux = np.random.randn(*shape)
    data = [aux[labels==k] for k in range(1, 9)]
    mroi.set_feature('data', data)
    sums = mroi.integrate('data')
    for k in range(8):
        assert sums[k]==np.sum(data[k]) 

def test_representative():
    """ Test the computation of representative features
    """
    mroi, labels = make_mroi()
    aux = np.random.randn(*shape)
    data = [aux[labels==k] for k in range(1, 9)]
    mroi.set_feature('data', data)
    sums = mroi.representative_feature('data')
    for k in range(8):
        assert sums[k]==np.mean(data[k]) 

def test_from_ball():
    """Test the creation of mulitple rois from balls
    """
    dom = dd.domain_from_array(np.ones((10, 10)))
    radii = np.array([2, 2, 2])
    positions = np.array([[3, 3], [3, 7], [7, 7]])
    mroi = mroi_from_balls(dom, positions, radii)
    assert mroi.k == 3
    assert (mroi.size == np.array([9, 9, 9])).all()

###########################################################
# SubDomains tests
###########################################################

def make_subdomain():
    """Create a multiple ROI instance
    """
    labels = np.zeros(shape)
    labels[4:,5:,6:] = 1
    labels[:2,:2,:2] = 2
    labels[:2, 5:, 6:] = 3
    labels[:2, :2, 6:] = 4
    labels[4:, :2, 6:] = 5
    labels[4:, :2, :2] = 6
    labels[4:, 5:, :2] = 7
    labels[:2, 5:, :2] = 8
    mroi = subdomain_from_array(labels-1, affine=None)
    return mroi

def test_subdomain():
    """ Test basic constructio of mulitple_roi
    """
    mroi = make_subdomain()
    assert mroi.k==8

def test_subdomain2():
    """ Test mroi.size
    """
    subdomain = make_subdomain()
    assert len(subdomain.size)==8
    for k in range(8):
        assert subdomain.size[k]==np.sum(subdomain.label==k)
    
def test_subdomain_feature():
    """test the basic construction of features
    """
    subdomain = make_subdomain()
    aux = np.random.randn(np.prod(shape))
    data = [aux[subdomain.label==k] for k in range(8)]
    subdomain.set_feature('data', data)
    assert (subdomain.features['data'][0] == data[0]).all()
    
def test_sd_integrate():
    """ Test the integration
    """
    subdomain = make_subdomain()
    aux = np.random.randn(np.prod(shape))
    data = [aux[subdomain.label==k] for k in range(8)]
    subdomain.set_feature('data', data)
    sums = subdomain.integrate('data')
    for k in range(8):
        assert sums[k]==np.sum(data[k]) 

def test_sd_representative():
    """ Test the computation of representative features
    """
    subdomain = make_subdomain()
    aux = np.random.randn(np.prod(shape))
    data = [aux[subdomain.label==k] for k in range(8)]
    subdomain.set_feature('data', data)
    sums = subdomain.representative_feature('data')
    for k in range(8):
        assert sums[k]==np.mean(data[k]) 


def test_sd_from_ball():
    dom = dd.domain_from_array(np.ones((10, 10)))
    radii = np.array([2, 2, 2])
    positions = np.array([[3, 3], [3, 7], [7, 7]])
    subdomain = subdomain_from_balls(dom, positions, radii)
    assert subdomain.k == 3
    assert (subdomain.size == np.array([9, 9, 9])).all()
    
def test_make_feature():
    """ tust the feature building capability
    """
    subdomain = make_subdomain()
    data = np.random.randn(np.prod(shape))
    subdomain.make_feature('data', data)
    assert (subdomain.features['data'][3] == data[subdomain.label==3]).all()
    
if __name__ == "__main__":
    import nose
    nose.run(argv=['', __file__])




<|MERGE_RESOLUTION|>--- conflicted
+++ resolved
@@ -8,15 +8,11 @@
 """
 
 import numpy as np
-<<<<<<< HEAD
-from numpy.testing import assert_almost_equal
 import nipy.neurospin.spatial_models.discrete_domain as dd
 from nipy.neurospin.spatial_models.mroi import *
-=======
-from nipy.neurospin.spatial_models.mroi import mroi_from_array, \
-        mroi_from_balls, domain_from_array, subdomain_from_array, \
-        subdomain_from_balls
->>>>>>> 942a0043
+#from nipy.neurospin.spatial_models.mroi import mroi_from_array, \
+#        mroi_from_balls, domain_from_array, subdomain_from_array, \
+#        subdomain_from_balls
 
 shape = (5, 6, 7)
 
