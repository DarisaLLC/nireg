# Automating common tasks for NIPY development

clean:
	find . -regex ".*\.pyc" -exec rm -rf "{}" \;
	find . -regex ".*\.so" -exec rm -rf "{}" \;
<<<<<<< HEAD
=======
	find . -regex ".*\.pyd" -exec rm -rf "{}" \;
>>>>>>> 6d0e5862
	find . -regex ".*~" -exec rm -rf "{}" \;
	find . -regex ".*#" -exec rm -rf "{}" \;
	rm -rf build

dev: clean
	python setup.py build_ext --inplace

test:
	cd .. && python -c 'import nipy; nipy.test()'

build:
	python setup.py build

install:
	python setup.py install<|MERGE_RESOLUTION|>--- conflicted
+++ resolved
@@ -3,10 +3,7 @@
 clean:
 	find . -regex ".*\.pyc" -exec rm -rf "{}" \;
 	find . -regex ".*\.so" -exec rm -rf "{}" \;
-<<<<<<< HEAD
-=======
 	find . -regex ".*\.pyd" -exec rm -rf "{}" \;
->>>>>>> 6d0e5862
 	find . -regex ".*~" -exec rm -rf "{}" \;
 	find . -regex ".*#" -exec rm -rf "{}" \;
 	rm -rf build
